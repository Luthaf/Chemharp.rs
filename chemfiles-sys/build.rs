--- conflicted
+++ resolved
@@ -1,17 +1,8 @@
 #![allow(clippy::needless_return)]
-
-<<<<<<< HEAD
-extern crate cmake;
 
 use std::fs::File;
 use std::io::prelude::*;
-use std::path::Path;
-use std::path::PathBuf;
-=======
-use std::fs::File;
-use std::io::prelude::*;
 use std::path::{Path, PathBuf};
->>>>>>> c1108d05
 
 fn main() {
     let out_dir = build_chemfiles();
