// Chemfiles, a modern library for chemistry file reading and writing
// Copyright (C) 2015-2018 Guillaume Fraux -- BSD licensed
<<<<<<< HEAD
extern crate libc;

use std::error;
use std::fmt;
use std::panic::RefUnwindSafe;
use std::panic::{self};
=======
use std::os::raw::c_char;
use std::panic::{self, RefUnwindSafe};
>>>>>>> c1108d05
use std::path::Path;

use chemfiles_sys::*;

use crate::strings;

use self::libc::c_char;

#[derive(Clone, Debug, PartialEq, Eq)]
/// Error type for Chemfiles.
pub struct Error {
    /// The error status code
    pub status: Status,
    /// A message describing the error cause
    pub message: String,
}

#[repr(C)]
#[non_exhaustive]
#[derive(Clone, Debug, PartialEq, Eq)]
/// Possible causes of error in chemfiles
pub enum Status {
    /// No error
    Success = chfl_status::CHFL_SUCCESS as isize,
    /// Error in memory allocations
    MemoryError = chfl_status::CHFL_MEMORY_ERROR as isize,
    /// Error while reading or writing a file
    FileError = chfl_status::CHFL_FILE_ERROR as isize,
    /// Error in file formatting, *i.e.* the file is invalid
    FormatError = chfl_status::CHFL_FORMAT_ERROR as isize,
    /// Error in selection string syntax
    SelectionError = chfl_status::CHFL_SELECTION_ERROR as isize,
    /// Error in configuration files syntax
    ConfigurationError = chfl_status::CHFL_CONFIGURATION_ERROR as isize,
    /// Error for out of bounds indexing
    OutOfBounds = chfl_status::CHFL_OUT_OF_BOUNDS as isize,
    /// Error related to properties
    PropertyError = chfl_status::CHFL_PROPERTY_ERROR as isize,
    /// Exception in the C++ chemfiles library
    ChemfilesError = chfl_status::CHFL_GENERIC_ERROR as isize,
    /// Exception in the C++ standard library
    StdCppError = chfl_status::CHFL_CXX_ERROR as isize,
    /// The given path is not valid UTF8
    // TODO: rename this to UTF8Error in the next breaking release
    UTF8PathError,
}

impl From<chfl_status> for Error {
    fn from(status: chfl_status) -> Self {
        let status = match status {
            chfl_status::CHFL_SUCCESS => Status::Success,
            chfl_status::CHFL_CXX_ERROR => Status::StdCppError,
            chfl_status::CHFL_GENERIC_ERROR => Status::ChemfilesError,
            chfl_status::CHFL_MEMORY_ERROR => Status::MemoryError,
            chfl_status::CHFL_FILE_ERROR => Status::FileError,
            chfl_status::CHFL_FORMAT_ERROR => Status::FormatError,
            chfl_status::CHFL_SELECTION_ERROR => Status::SelectionError,
            chfl_status::CHFL_CONFIGURATION_ERROR => Status::ConfigurationError,
            chfl_status::CHFL_OUT_OF_BOUNDS => Status::OutOfBounds,
            chfl_status::CHFL_PROPERTY_ERROR => Status::PropertyError,
        };

<<<<<<< HEAD
        let message = Self::last_error();
        Self { status, message }
=======
        let message = Error::last_error();
        Error { status, message }
>>>>>>> c1108d05
    }
}

impl From<std::str::Utf8Error> for Error {
    fn from(_: std::str::Utf8Error) -> Self {
        Self {
            status: Status::UTF8PathError,
            message: "failed to convert data to UTF8 string".into(),
        }
    }
}

impl Error {
    /// Create a new error because the given `path` is invalid UTF-8 data
    pub(crate) fn utf8_path_error(path: &Path) -> Self {
        Self {
            status: Status::UTF8PathError,
            message: format!("Could not convert '{}' to UTF8", path.display()),
        }
    }

    /// Get the last error message from the C++ library.
    pub fn last_error() -> String {
        unsafe { strings::from_c(chfl_last_error()) }
    }

    /// Clear any error from the C++ library
    pub fn cleanup() {
        unsafe {
            check(chfl_clear_errors()).expect("error in chfl_clear_errors. Things went very bad");
        }
    }
}

/// Check return value of a C function, and get the error if needed.
pub fn check(status: chfl_status) -> Result<(), Error> {
    if status == chfl_status::CHFL_SUCCESS {
        Ok(())
    } else {
        Err(Error::from(status))
    }
}

/// Check return value of a C function, panic if it failed.
<<<<<<< HEAD
pub fn check_success(status: chfl_status) {
=======
pub(crate) fn check_success(status: chfl_status) {
>>>>>>> c1108d05
    assert!(
        status == chfl_status::CHFL_SUCCESS,
        "unexpected failure: {}",
        Error::last_error()
    );
}

/// Check a pointer for null.
pub fn check_not_null<T>(ptr: *const T) {
    assert!(
        !ptr.is_null(),
        "unexpected null pointer: {}",
        Error::last_error()
    );
}

pub trait WarningCallback: RefUnwindSafe + Fn(&str) {}
impl<T> WarningCallback for T where T: RefUnwindSafe + Fn(&str) {}

static mut LOGGING_CALLBACK: Option<*mut dyn WarningCallback<Output = ()>> = None;

extern "C" fn warning_callback(message: *const c_char) {
    unsafe {
        let callback = &*LOGGING_CALLBACK.expect("No callback provided, this is an internal bug");
        // ignore result. If a panic happened, everything is going badly anyway
        let _result = panic::catch_unwind(|| {
            callback(&strings::from_c(message));
        });
    }
}

/// Use `callback` for every chemfiles warning. The callback will be passed
/// the warning message. This will drop any previous warning callback.
pub fn set_warning_callback<F>(callback: F)
where
    F: WarningCallback + 'static,
{
    // box callback to ensure it stays accessible
    let callback = Box::into_raw(Box::new(callback));
    unsafe {
        LOGGING_CALLBACK.map_or_else(
            || {
                // set the LOGGING_CALLBACK
                LOGGING_CALLBACK = Some(callback);
                // Tell C code to use Rust-provided callback
                check_success(chfl_set_warning_callback(warning_callback));
            },
            |previous| {
                // drop the previous callback
                let previous = Box::from_raw(previous);
                std::mem::drop(previous);
                // set the LOGGING_CALLBACK to the new one
                LOGGING_CALLBACK = Some(callback);
            },
        );
    }
}

<<<<<<< HEAD
impl fmt::Display for Error {
    fn fmt(&self, fmt: &mut fmt::Formatter) -> Result<(), fmt::Error> {
=======
impl std::fmt::Display for Error {
    fn fmt(&self, fmt: &mut std::fmt::Formatter) -> Result<(), std::fmt::Error> {
>>>>>>> c1108d05
        write!(fmt, "{}", self.message)
    }
}

impl std::error::Error for Error {
    fn description(&self) -> &str {
        match self.status {
            Status::Success => "Success",
            Status::StdCppError => "Exception from the C++ standard library",
            Status::ChemfilesError => "Exception from the chemfiles library",
            Status::MemoryError => "Error in memory allocations",
            Status::FileError => "Error while reading or writing a file",
            Status::FormatError => "Error in file formatting, i.e. the file is invalid",
            Status::SelectionError => "Error in selection string syntax",
            Status::UTF8PathError => "A string is not valid UTF8",
            Status::ConfigurationError => "Error in configuration files",
            Status::OutOfBounds => "Out of bounds indexing",
            Status::PropertyError => "Error in property",
        }
    }
}

#[cfg(test)]
mod test {
<<<<<<< HEAD
    use Trajectory;
=======
    use super::*;
    use crate::Trajectory;
>>>>>>> c1108d05

    use super::*;

    #[test]
    fn errors() {
        Error::cleanup();
        assert_eq!(Error::last_error(), "");
        assert!(Trajectory::open("nope", 'r').is_err());
        assert_eq!(
            Error::last_error(),
            "file at \'nope\' does not have an extension, provide a format name to read it"
        );
        Error::cleanup();
        assert_eq!(Error::last_error(), "");
    }

    #[test]
    fn codes() {
<<<<<<< HEAD
        assert_eq!(
            Error::from(chfl_status::CHFL_SUCCESS).status,
            Status::Success
        );
        assert_eq!(
            Error::from(chfl_status::CHFL_CXX_ERROR).status,
            Status::StdCppError
        );
=======
        assert_eq!(Error::from(chfl_status::CHFL_SUCCESS).status, Status::Success);
        assert_eq!(Error::from(chfl_status::CHFL_CXX_ERROR).status, Status::StdCppError);
>>>>>>> c1108d05
        assert_eq!(
            Error::from(chfl_status::CHFL_GENERIC_ERROR).status,
            Status::ChemfilesError
        );
<<<<<<< HEAD
        assert_eq!(
            Error::from(chfl_status::CHFL_MEMORY_ERROR).status,
            Status::MemoryError
        );
        assert_eq!(
            Error::from(chfl_status::CHFL_FILE_ERROR).status,
            Status::FileError
        );
        assert_eq!(
            Error::from(chfl_status::CHFL_FORMAT_ERROR).status,
            Status::FormatError
        );
=======
        assert_eq!(Error::from(chfl_status::CHFL_MEMORY_ERROR).status, Status::MemoryError);
        assert_eq!(Error::from(chfl_status::CHFL_FILE_ERROR).status, Status::FileError);
        assert_eq!(Error::from(chfl_status::CHFL_FORMAT_ERROR).status, Status::FormatError);
>>>>>>> c1108d05
        assert_eq!(
            Error::from(chfl_status::CHFL_SELECTION_ERROR).status,
            Status::SelectionError
        );
<<<<<<< HEAD
        assert_eq!(
            Error::from(chfl_status::CHFL_OUT_OF_BOUNDS).status,
            Status::OutOfBounds
        );
=======
        assert_eq!(Error::from(chfl_status::CHFL_OUT_OF_BOUNDS).status, Status::OutOfBounds);
>>>>>>> c1108d05
        assert_eq!(
            Error::from(chfl_status::CHFL_PROPERTY_ERROR).status,
            Status::PropertyError
        );
    }
}<|MERGE_RESOLUTION|>--- conflicted
+++ resolved
@@ -1,16 +1,7 @@
 // Chemfiles, a modern library for chemistry file reading and writing
 // Copyright (C) 2015-2018 Guillaume Fraux -- BSD licensed
-<<<<<<< HEAD
-extern crate libc;
-
-use std::error;
-use std::fmt;
-use std::panic::RefUnwindSafe;
-use std::panic::{self};
-=======
 use std::os::raw::c_char;
 use std::panic::{self, RefUnwindSafe};
->>>>>>> c1108d05
 use std::path::Path;
 
 use chemfiles_sys::*;
@@ -73,13 +64,8 @@
             chfl_status::CHFL_PROPERTY_ERROR => Status::PropertyError,
         };
 
-<<<<<<< HEAD
-        let message = Self::last_error();
-        Self { status, message }
-=======
         let message = Error::last_error();
         Error { status, message }
->>>>>>> c1108d05
     }
 }
 
@@ -124,11 +110,7 @@
 }
 
 /// Check return value of a C function, panic if it failed.
-<<<<<<< HEAD
-pub fn check_success(status: chfl_status) {
-=======
 pub(crate) fn check_success(status: chfl_status) {
->>>>>>> c1108d05
     assert!(
         status == chfl_status::CHFL_SUCCESS,
         "unexpected failure: {}",
@@ -187,13 +169,8 @@
     }
 }
 
-<<<<<<< HEAD
-impl fmt::Display for Error {
-    fn fmt(&self, fmt: &mut fmt::Formatter) -> Result<(), fmt::Error> {
-=======
 impl std::fmt::Display for Error {
     fn fmt(&self, fmt: &mut std::fmt::Formatter) -> Result<(), std::fmt::Error> {
->>>>>>> c1108d05
         write!(fmt, "{}", self.message)
     }
 }
@@ -218,12 +195,8 @@
 
 #[cfg(test)]
 mod test {
-<<<<<<< HEAD
-    use Trajectory;
-=======
     use super::*;
     use crate::Trajectory;
->>>>>>> c1108d05
 
     use super::*;
 
@@ -242,53 +215,20 @@
 
     #[test]
     fn codes() {
-<<<<<<< HEAD
-        assert_eq!(
-            Error::from(chfl_status::CHFL_SUCCESS).status,
-            Status::Success
-        );
-        assert_eq!(
-            Error::from(chfl_status::CHFL_CXX_ERROR).status,
-            Status::StdCppError
-        );
-=======
         assert_eq!(Error::from(chfl_status::CHFL_SUCCESS).status, Status::Success);
         assert_eq!(Error::from(chfl_status::CHFL_CXX_ERROR).status, Status::StdCppError);
->>>>>>> c1108d05
         assert_eq!(
             Error::from(chfl_status::CHFL_GENERIC_ERROR).status,
             Status::ChemfilesError
         );
-<<<<<<< HEAD
-        assert_eq!(
-            Error::from(chfl_status::CHFL_MEMORY_ERROR).status,
-            Status::MemoryError
-        );
-        assert_eq!(
-            Error::from(chfl_status::CHFL_FILE_ERROR).status,
-            Status::FileError
-        );
-        assert_eq!(
-            Error::from(chfl_status::CHFL_FORMAT_ERROR).status,
-            Status::FormatError
-        );
-=======
         assert_eq!(Error::from(chfl_status::CHFL_MEMORY_ERROR).status, Status::MemoryError);
         assert_eq!(Error::from(chfl_status::CHFL_FILE_ERROR).status, Status::FileError);
         assert_eq!(Error::from(chfl_status::CHFL_FORMAT_ERROR).status, Status::FormatError);
->>>>>>> c1108d05
         assert_eq!(
             Error::from(chfl_status::CHFL_SELECTION_ERROR).status,
             Status::SelectionError
         );
-<<<<<<< HEAD
-        assert_eq!(
-            Error::from(chfl_status::CHFL_OUT_OF_BOUNDS).status,
-            Status::OutOfBounds
-        );
-=======
         assert_eq!(Error::from(chfl_status::CHFL_OUT_OF_BOUNDS).status, Status::OutOfBounds);
->>>>>>> c1108d05
         assert_eq!(
             Error::from(chfl_status::CHFL_PROPERTY_ERROR).status,
             Status::PropertyError
