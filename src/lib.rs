--- conflicted
+++ resolved
@@ -29,53 +29,16 @@
 #![allow(clippy::needless_return, clippy::module_name_repetitions)]
 #![allow(clippy::must_use_candidate, clippy::wildcard_imports)]
 // Allow a few more clippy lints in test mode
-<<<<<<< HEAD
-#![cfg_attr(
-    test,
-    allow(
-        clippy::float_cmp,
-        clippy::unreadable_literal,
-        clippy::shadow_unrelated
-    )
-)]
-=======
 #![cfg_attr(test, allow(clippy::float_cmp, clippy::unreadable_literal, clippy::shadow_unrelated))]
->>>>>>> c1108d05
 // deny(warnings) in doc tests
 #![doc(test(attr(deny(warnings))))]
 #![doc(test(attr(allow(unused_variables))))]
 
-<<<<<<< HEAD
-#[cfg(test)]
-#[macro_use]
-extern crate approx;
-
-extern crate chemfiles_sys;
-use chemfiles_sys::chfl_add_configuration;
-use chemfiles_sys::chfl_version;
-=======
 use chemfiles_sys::{chfl_add_configuration, chfl_version};
->>>>>>> c1108d05
 
 mod strings;
 
 mod errors;
-<<<<<<< HEAD
-pub use errors::set_warning_callback;
-pub use errors::Error;
-pub use errors::Status;
-
-mod atom;
-pub use atom::Atom;
-pub use atom::AtomMut;
-pub use atom::AtomRef;
-
-mod cell;
-pub use cell::CellShape;
-pub use cell::UnitCell;
-pub use cell::UnitCellMut;
-pub use cell::UnitCellRef;
-=======
 pub use self::errors::set_warning_callback;
 pub use self::errors::{Error, Status};
 
@@ -89,22 +52,15 @@
 pub use self::cell::UnitCell;
 pub use self::cell::UnitCellMut;
 pub use self::cell::UnitCellRef;
->>>>>>> c1108d05
 
 mod residue;
 pub use self::residue::Residue;
 pub use self::residue::ResidueRef;
 
 mod topology;
-<<<<<<< HEAD
-pub use topology::BondOrder;
-pub use topology::Topology;
-pub use topology::TopologyRef;
-=======
 pub use self::topology::BondOrder;
 pub use self::topology::Topology;
 pub use self::topology::TopologyRef;
->>>>>>> c1108d05
 
 mod frame;
 pub use self::frame::Frame;
@@ -113,19 +69,6 @@
 pub use self::trajectory::Trajectory;
 
 mod selection;
-<<<<<<< HEAD
-pub use selection::Match;
-pub use selection::Selection;
-
-mod property;
-pub use property::PropertiesIter;
-pub use property::Property;
-
-mod misc;
-pub use misc::formats_list;
-pub use misc::guess_format;
-pub use misc::FormatMetadata;
-=======
 pub use self::selection::{Match, Selection};
 
 mod property;
@@ -134,7 +77,6 @@
 
 mod misc;
 pub use self::misc::{formats_list, guess_format, FormatMetadata};
->>>>>>> c1108d05
 
 /// Get the version of the chemfiles library.
 ///
