// Chemfiles, a modern library for chemistry file reading and writing
// Copyright (C) 2015-2018 Guillaume Fraux -- BSD licensed
use chemfiles_sys::*;
<<<<<<< HEAD
use errors::check;
use errors::check_not_null;
use errors::check_success;
use errors::Error;
use strings;
=======

use crate::errors::{check, check_not_null, check_success, Error};
use crate::strings;
>>>>>>> c1108d05

/// A thin wrapper around `CHFL_PROPERTY`
pub struct RawProperty {
    handle: *mut CHFL_PROPERTY,
}

impl RawProperty {
    /// Create a `RawProperty` from a C pointer.
    ///
    /// This function is unsafe because no validity check is made on the
    /// pointer.
    pub unsafe fn from_ptr(ptr: *mut CHFL_PROPERTY) -> Self {
        check_not_null(ptr);
<<<<<<< HEAD
        Self { handle: ptr }
=======
        RawProperty { handle: ptr }
>>>>>>> c1108d05
    }

    /// Get the underlying C pointer as a const pointer.
    pub const fn as_ptr(&self) -> *const CHFL_PROPERTY {
        self.handle
    }

    fn double(value: f64) -> Self {
        unsafe {
            let handle = chfl_property_double(value);
            Self::from_ptr(handle)
        }
    }

    fn bool(value: bool) -> Self {
        let value = u8::from(value);
        unsafe {
            let handle = chfl_property_bool(value);
            Self::from_ptr(handle)
        }
    }

    fn vector3d(value: [f64; 3]) -> Self {
        unsafe {
            let handle = chfl_property_vector3d(value.as_ptr());
            Self::from_ptr(handle)
        }
    }

    fn string(value: &str) -> Self {
        let buffer = strings::to_c(value);
        unsafe {
            let handle = chfl_property_string(buffer.as_ptr());
            Self::from_ptr(handle)
        }
    }

    fn get_kind(&self) -> chfl_property_kind {
        let mut kind = chfl_property_kind::CHFL_PROPERTY_BOOL;
        unsafe {
            check_success(chfl_property_get_kind(self.as_ptr(), &mut kind));
        }
        return kind;
    }

    fn get_bool(&self) -> Result<bool, Error> {
        let mut value = 0;
        unsafe {
            check(chfl_property_get_bool(self.as_ptr(), &mut value))?;
        }
        return Ok(value != 0);
    }

    fn get_double(&self) -> Result<f64, Error> {
        let mut value = 0.0;
        unsafe {
            check(chfl_property_get_double(self.as_ptr(), &mut value))?;
        }
        return Ok(value);
    }

    fn get_string(&self) -> Result<String, Error> {
        let get_string = |ptr, len| unsafe { chfl_property_get_string(self.as_ptr(), ptr, len) };
        let value = strings::call_autogrow_buffer(64, get_string)?;
        return Ok(strings::from_c(value.as_ptr()));
    }

    fn get_vector3d(&self) -> Result<[f64; 3], Error> {
        let mut value = [0.0; 3];
        unsafe {
            check(chfl_property_get_vector3d(
                self.as_ptr(),
                value.as_mut_ptr(),
            ))?;
        }
        return Ok(value);
    }
}

impl Drop for RawProperty {
    fn drop(&mut self) {
        unsafe {
            let _ = chfl_free(self.as_ptr().cast());
        }
    }
}

/// A `Property` is a piece of data that can be associated with an `Atom` or a
/// `Frame`.
#[derive(Debug, Clone, PartialEq, PartialOrd)]
pub enum Property {
    /// Boolean property
    Bool(bool),
    /// Floating point property
    Double(f64),
    /// String property
    String(String),
    /// 3-dimensional vector property
    Vector3D([f64; 3]),
}

impl From<bool> for Property {
    fn from(value: bool) -> Self {
        Self::Bool(value)
    }
}

impl From<f64> for Property {
    fn from(value: f64) -> Self {
        Self::Double(value)
    }
}

impl From<String> for Property {
    fn from(value: String) -> Self {
        Self::String(value)
    }
}

impl<'a> From<&'a str> for Property {
    fn from(value: &'a str) -> Self {
        Self::String(value.into())
    }
}

impl From<[f64; 3]> for Property {
    fn from(value: [f64; 3]) -> Self {
        Self::Vector3D(value)
    }
}

impl Property {
    pub(crate) fn as_raw(&self) -> RawProperty {
        match *self {
            Self::Bool(value) => RawProperty::bool(value),
            Self::Double(value) => RawProperty::double(value),
            Self::String(ref value) => RawProperty::string(value),
            Self::Vector3D(value) => RawProperty::vector3d(value),
        }
    }

    #[allow(clippy::needless_pass_by_value)] // raw property
<<<<<<< HEAD
    pub(crate) fn from_raw(raw: RawProperty) -> Self {
        match raw.get_kind() {
            chfl_property_kind::CHFL_PROPERTY_BOOL => {
                Self::Bool(raw.get_bool().expect("shoudl be a bool"))
            }
            chfl_property_kind::CHFL_PROPERTY_DOUBLE => {
                Self::Double(raw.get_double().expect("should be a double"))
            }
            chfl_property_kind::CHFL_PROPERTY_STRING => {
                Self::String(raw.get_string().expect("should be a string"))
            }
=======
    pub(crate) fn from_raw(raw: RawProperty) -> Property {
        match raw.get_kind() {
            chfl_property_kind::CHFL_PROPERTY_BOOL => Property::Bool(raw.get_bool().expect("shoudl be a bool")),
            chfl_property_kind::CHFL_PROPERTY_DOUBLE => Property::Double(raw.get_double().expect("should be a double")),
            chfl_property_kind::CHFL_PROPERTY_STRING => Property::String(raw.get_string().expect("should be a string")),
>>>>>>> c1108d05
            chfl_property_kind::CHFL_PROPERTY_VECTOR3D => {
                Self::Vector3D(raw.get_vector3d().expect("should be a vector3d"))
            }
        }
    }
}

/// An iterator over the properties in an atom/frame/residue
pub struct PropertiesIter<'a> {
<<<<<<< HEAD
    pub(crate) names: IntoIter<String>,
=======
    pub(crate) names: std::vec::IntoIter<String>,
>>>>>>> c1108d05
    pub(crate) getter: Box<dyn Fn(&str) -> Property + 'a>,
}

impl<'a> Iterator for PropertiesIter<'a> {
    type Item = (String, Property);

    fn next(&mut self) -> Option<Self::Item> {
        self.names.next().map(|name| {
            let property = (self.getter)(&name);
            (name, property)
        })
    }

    fn size_hint(&self) -> (usize, Option<usize>) {
        self.names.size_hint()
    }

    fn count(self) -> usize {
        self.names.count()
    }
}

#[cfg(test)]
mod tests {
    mod raw {
        use super::super::*;

        #[test]
        fn bool() {
            let property = RawProperty::bool(false);
            assert_eq!(property.get_kind(), chfl_property_kind::CHFL_PROPERTY_BOOL);
            assert_eq!(property.get_bool(), Ok(false));
        }

        #[test]
        fn double() {
            let property = RawProperty::double(45.0);
            assert_eq!(
                property.get_kind(),
                chfl_property_kind::CHFL_PROPERTY_DOUBLE
            );
            assert_eq!(property.get_double(), Ok(45.0));
        }

        #[test]
        fn string() {
            let property = RawProperty::string("test");
            assert_eq!(
                property.get_kind(),
                chfl_property_kind::CHFL_PROPERTY_STRING
            );
            assert_eq!(property.get_string(), Ok("test".into()));
        }

        #[test]
        fn vector3d() {
            let property = RawProperty::vector3d([1.2, 3.4, 5.6]);
            assert_eq!(
                property.get_kind(),
                chfl_property_kind::CHFL_PROPERTY_VECTOR3D
            );
            assert_eq!(property.get_vector3d(), Ok([1.2, 3.4, 5.6]));
        }
    }

    mod rust {
        use super::super::*;

        #[test]
        fn bool() {
            let property = Property::Bool(false);

            let raw = property.as_raw();
            assert_eq!(raw.get_kind(), chfl_property_kind::CHFL_PROPERTY_BOOL);
            assert_eq!(raw.get_bool(), Ok(false));

            assert_eq!(Property::from_raw(raw), property);
        }

        #[test]
        fn double() {
            let property = Property::Double(45.0);

            let raw = property.as_raw();
            assert_eq!(raw.get_kind(), chfl_property_kind::CHFL_PROPERTY_DOUBLE);
            assert_eq!(raw.get_double(), Ok(45.0));

            assert_eq!(Property::from_raw(raw), property);
        }

        #[test]
        fn string() {
            let property = Property::String("test".into());

            let raw = property.as_raw();
            assert_eq!(raw.get_kind(), chfl_property_kind::CHFL_PROPERTY_STRING);
            assert_eq!(raw.get_string(), Ok("test".into()));

            assert_eq!(Property::from_raw(raw), property);

            let property = Property::String("long string ".repeat(128));
            let raw = property.as_raw();
            assert_eq!(raw.get_string(), Ok("long string ".repeat(128)));
        }

        #[test]
        fn vector3d() {
            let property = Property::Vector3D([1.2, 3.4, 5.6]);

            let raw = property.as_raw();
            assert_eq!(raw.get_kind(), chfl_property_kind::CHFL_PROPERTY_VECTOR3D);
            assert_eq!(raw.get_vector3d(), Ok([1.2, 3.4, 5.6]));

            assert_eq!(Property::from_raw(raw), property);
        }
    }
}<|MERGE_RESOLUTION|>--- conflicted
+++ resolved
@@ -1,17 +1,9 @@
 // Chemfiles, a modern library for chemistry file reading and writing
 // Copyright (C) 2015-2018 Guillaume Fraux -- BSD licensed
 use chemfiles_sys::*;
-<<<<<<< HEAD
-use errors::check;
-use errors::check_not_null;
-use errors::check_success;
-use errors::Error;
-use strings;
-=======
 
 use crate::errors::{check, check_not_null, check_success, Error};
 use crate::strings;
->>>>>>> c1108d05
 
 /// A thin wrapper around `CHFL_PROPERTY`
 pub struct RawProperty {
@@ -25,11 +17,7 @@
     /// pointer.
     pub unsafe fn from_ptr(ptr: *mut CHFL_PROPERTY) -> Self {
         check_not_null(ptr);
-<<<<<<< HEAD
-        Self { handle: ptr }
-=======
         RawProperty { handle: ptr }
->>>>>>> c1108d05
     }
 
     /// Get the underlying C pointer as a const pointer.
@@ -172,25 +160,11 @@
     }
 
     #[allow(clippy::needless_pass_by_value)] // raw property
-<<<<<<< HEAD
-    pub(crate) fn from_raw(raw: RawProperty) -> Self {
-        match raw.get_kind() {
-            chfl_property_kind::CHFL_PROPERTY_BOOL => {
-                Self::Bool(raw.get_bool().expect("shoudl be a bool"))
-            }
-            chfl_property_kind::CHFL_PROPERTY_DOUBLE => {
-                Self::Double(raw.get_double().expect("should be a double"))
-            }
-            chfl_property_kind::CHFL_PROPERTY_STRING => {
-                Self::String(raw.get_string().expect("should be a string"))
-            }
-=======
     pub(crate) fn from_raw(raw: RawProperty) -> Property {
         match raw.get_kind() {
             chfl_property_kind::CHFL_PROPERTY_BOOL => Property::Bool(raw.get_bool().expect("shoudl be a bool")),
             chfl_property_kind::CHFL_PROPERTY_DOUBLE => Property::Double(raw.get_double().expect("should be a double")),
             chfl_property_kind::CHFL_PROPERTY_STRING => Property::String(raw.get_string().expect("should be a string")),
->>>>>>> c1108d05
             chfl_property_kind::CHFL_PROPERTY_VECTOR3D => {
                 Self::Vector3D(raw.get_vector3d().expect("should be a vector3d"))
             }
@@ -200,11 +174,7 @@
 
 /// An iterator over the properties in an atom/frame/residue
 pub struct PropertiesIter<'a> {
-<<<<<<< HEAD
-    pub(crate) names: IntoIter<String>,
-=======
     pub(crate) names: std::vec::IntoIter<String>,
->>>>>>> c1108d05
     pub(crate) getter: Box<dyn Fn(&str) -> Property + 'a>,
 }
 
