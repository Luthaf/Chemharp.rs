--- conflicted
+++ resolved
@@ -1,22 +1,6 @@
 // Chemfiles, a modern library for chemistry file reading and writing
 // Copyright (C) 2015-2018 Guillaume Fraux -- BSD licensed
 use std::marker::PhantomData;
-<<<<<<< HEAD
-use std::ops::Deref;
-use std::ops::Drop;
-
-use chemfiles_sys::*;
-use errors::check;
-use errors::check_not_null;
-use errors::check_success;
-use errors::Error;
-
-use super::Atom;
-use super::AtomMut;
-use super::AtomRef;
-use super::Residue;
-use super::ResidueRef;
-=======
 use std::ops::{Deref, Drop};
 
 use chemfiles_sys::*;
@@ -24,7 +8,6 @@
 use crate::errors::{check, check_not_null, check_success, Error};
 use crate::{Atom, AtomMut, AtomRef};
 use crate::{Residue, ResidueRef};
->>>>>>> c1108d05
 
 /// Possible bond order associated with bonds
 #[repr(C)]
@@ -117,11 +100,7 @@
     #[inline]
     pub(crate) unsafe fn from_ptr(ptr: *mut CHFL_TOPOLOGY) -> Self {
         check_not_null(ptr);
-<<<<<<< HEAD
-        Self { handle: ptr }
-=======
         Topology { handle: ptr }
->>>>>>> c1108d05
     }
 
     /// Create a borrowed `Topology` from a C pointer.
@@ -169,13 +148,8 @@
     /// let topology = Topology::new();
     /// assert_eq!(topology.size(), 0);
     /// ```
-<<<<<<< HEAD
-    pub fn new() -> Self {
-        unsafe { Self::from_ptr(chfl_topology()) }
-=======
     pub fn new() -> Topology {
         unsafe { Topology::from_ptr(chfl_topology()) }
->>>>>>> c1108d05
     }
 
     /// Get a reference of the atom at the given `index` in this topology.
@@ -195,12 +169,7 @@
     /// ```
     pub fn atom(&self, index: usize) -> AtomRef {
         unsafe {
-<<<<<<< HEAD
-            let handle =
-                chfl_atom_from_topology(self.as_mut_ptr_MANUALLY_CHECKING_BORROW(), index as u64);
-=======
             let handle = chfl_atom_from_topology(self.as_mut_ptr_MANUALLY_CHECKING_BORROW(), index as u64);
->>>>>>> c1108d05
             Atom::ref_from_ptr(handle)
         }
     }
@@ -481,15 +450,7 @@
         let count = size as u64;
         let mut dihedrals = vec![[u64::max_value(); 4]; size];
         unsafe {
-<<<<<<< HEAD
-            check_success(chfl_topology_dihedrals(
-                self.as_ptr(),
-                dihedrals.as_mut_ptr(),
-                count,
-            ));
-=======
             check_success(chfl_topology_dihedrals(self.as_ptr(), dihedrals.as_mut_ptr(), count));
->>>>>>> c1108d05
         }
         #[allow(clippy::cast_possible_truncation)]
         return dihedrals
@@ -524,15 +485,7 @@
         let count = size as u64;
         let mut impropers = vec![[u64::max_value(); 4]; size];
         unsafe {
-<<<<<<< HEAD
-            check_success(chfl_topology_impropers(
-                self.as_ptr(),
-                impropers.as_mut_ptr(),
-                count,
-            ));
-=======
             check_success(chfl_topology_impropers(self.as_ptr(), impropers.as_mut_ptr(), count));
->>>>>>> c1108d05
         }
         #[allow(clippy::cast_possible_truncation)]
         return impropers
@@ -639,16 +592,7 @@
     pub fn bond_order(&self, i: usize, j: usize) -> BondOrder {
         let mut order = chfl_bond_order::CHFL_BOND_UNKNOWN;
         unsafe {
-<<<<<<< HEAD
-            check_success(chfl_topology_bond_order(
-                self.as_ptr(),
-                i as u64,
-                j as u64,
-                &mut order,
-            ));
-=======
             check_success(chfl_topology_bond_order(self.as_ptr(), i as u64, j as u64, &mut order));
->>>>>>> c1108d05
         }
         return order.into();
     }
@@ -812,16 +756,7 @@
     /// assert_eq!(residue.name(), "water");
     /// ```
     pub fn add_residue(&mut self, residue: &Residue) -> Result<(), Error> {
-<<<<<<< HEAD
-        unsafe {
-            check(chfl_topology_add_residue(
-                self.as_mut_ptr(),
-                residue.as_ptr(),
-            ))
-        }
-=======
         unsafe { check(chfl_topology_add_residue(self.as_mut_ptr(), residue.as_ptr())) }
->>>>>>> c1108d05
     }
 
     /// Check if the two residues `first` and `second` from the `topology` are
