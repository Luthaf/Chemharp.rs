--- conflicted
+++ resolved
@@ -9,11 +9,6 @@
 use crate::errors::{check, Error};
 
 use chemfiles_sys::chfl_status;
-<<<<<<< HEAD
-use errors::check;
-use errors::Error;
-=======
->>>>>>> c1108d05
 
 /// Create a Rust string from a C string. Clones all characters in `buffer`.
 pub fn from_c(buffer: *const c_char) -> String {
