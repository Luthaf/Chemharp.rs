--- conflicted
+++ resolved
@@ -1,26 +1,10 @@
 // Chemfiles, a modern library for chemistry file reading and writing
 // Copyright (C) 2015-2018 Guillaume Fraux -- BSD licensed
-<<<<<<< HEAD
-use std::iter::IntoIterator;
-use std::ops::Drop;
-use std::ops::Index;
-use std::slice::Iter;
-
-use chemfiles_sys::*;
-use errors::check;
-use errors::check_not_null;
-use errors::check_success;
-use errors::Error;
-use errors::Status;
-use frame::Frame;
-use strings;
-=======
 use chemfiles_sys::*;
 
 use crate::errors::{check, check_not_null, check_success, Error, Status};
 use crate::frame::Frame;
 use crate::strings;
->>>>>>> c1108d05
 
 #[derive(Debug, Clone, PartialEq, Eq)]
 /// A `Match` is a set of atomic indexes matching a given selection. It can
@@ -69,14 +53,7 @@
         for (i, atom) in atoms.iter().enumerate() {
             matches[i] = *atom;
         }
-<<<<<<< HEAD
-        Self {
-            size,
-            atoms: matches,
-        }
-=======
         Match { size, atoms: matches }
->>>>>>> c1108d05
     }
 
     /// Iterate over the atomic indexes in the match.
@@ -108,17 +85,10 @@
 }
 
 impl<'a> IntoIterator for &'a Match {
-<<<<<<< HEAD
-    type IntoIter = Iter<'a, usize>;
-    type Item = &'a usize;
-
-    fn into_iter(self) -> Iter<'a, usize> {
-=======
     type Item = &'a usize;
     type IntoIter = std::slice::Iter<'a, usize>;
 
     fn into_iter(self) -> Self::IntoIter {
->>>>>>> c1108d05
         self.atoms[..self.len()].iter()
     }
 }
@@ -157,11 +127,7 @@
     #[inline]
     pub(crate) unsafe fn from_ptr(ptr: *mut CHFL_SELECTION) -> Self {
         check_not_null(ptr);
-<<<<<<< HEAD
-        Self { handle: ptr }
-=======
         Selection { handle: ptr }
->>>>>>> c1108d05
     }
 
     /// Get the underlying C pointer as a const pointer.
@@ -267,17 +233,8 @@
         #![allow(clippy::cast_possible_truncation)]
         let mut count = 0;
         unsafe {
-<<<<<<< HEAD
-            check(chfl_selection_evaluate(
-                self.as_mut_ptr(),
-                frame.as_ptr(),
-                &mut count,
-            ))
-            .expect("failed to evaluate selection");
-=======
             check(chfl_selection_evaluate(self.as_mut_ptr(), frame.as_ptr(), &mut count))
                 .expect("failed to evaluate selection");
->>>>>>> c1108d05
         }
 
         let size = count as usize;
@@ -289,33 +246,12 @@
             size
         ];
         unsafe {
-<<<<<<< HEAD
-            check(chfl_selection_matches(
-                self.handle,
-                chfl_matches.as_mut_ptr(),
-                count,
-            ))
-            .expect("failed to extract matches");
-=======
             check(chfl_selection_matches(self.handle, chfl_matches.as_mut_ptr(), count))
                 .expect("failed to extract matches");
->>>>>>> c1108d05
         }
 
         return chfl_matches
             .into_iter()
-<<<<<<< HEAD
-            .map(|chfl_match| {
-                Match {
-                    size: chfl_match.size as usize,
-                    atoms: [
-                        chfl_match.atoms[0] as usize,
-                        chfl_match.atoms[1] as usize,
-                        chfl_match.atoms[2] as usize,
-                        chfl_match.atoms[3] as usize,
-                    ],
-                }
-=======
             .map(|chfl_match| Match {
                 size: chfl_match.size as usize,
                 atoms: [
@@ -324,7 +260,6 @@
                     chfl_match.atoms[2] as usize,
                     chfl_match.atoms[3] as usize,
                 ],
->>>>>>> c1108d05
             })
             .collect();
     }
@@ -355,26 +290,14 @@
         if self.size() != 1 {
             panic!("can not call `Selection::list` on a multiple selection");
         }
-<<<<<<< HEAD
-        return self.evaluate(frame).into_iter().map(|m| m[0]).collect();
-=======
         return self.evaluate(frame).into_iter().map(|m| m[0] as usize).collect();
->>>>>>> c1108d05
     }
 }
 
 #[cfg(test)]
 mod tests {
-<<<<<<< HEAD
-    use Atom;
-    use Frame;
-    use Topology;
-
-    use super::*;
-=======
     use super::*;
     use crate::{Atom, Topology};
->>>>>>> c1108d05
 
     #[test]
     fn clone() {
